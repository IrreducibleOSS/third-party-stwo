<<<<<<< HEAD
use std::iter::Chain;
use std::ops::Deref;
=======
use std::{collections::BTreeMap, iter::Chain, ops::Deref};
>>>>>>> e69654d4

use num_traits::{One, Zero};

use crate::core::circle::{CirclePoint, CirclePointIndex, Coset, CosetIterator};
use crate::core::fft::{butterfly, ibutterfly, psi_x};
use crate::core::fields::m31::Field;

/// A valid domain for circle polynomial interpolation and evaluation.
/// Valid domains are a disjoint union of two conjugate cosets: +-C + <G_n>.
/// The ordering defined on this domain is C + iG_n, and then -C - iG_n.
#[derive(Copy, Clone, Debug)]
pub struct CircleDomain {
    pub half_coset: Coset,
}

impl CircleDomain {
    /// Given a coset C + <G_n>, constructs the circle domain +-C + <G_n> (i.e.,
    /// this coset and its conjugate).
    pub fn new(half_coset: Coset) -> Self {
        Self { half_coset }
    }

    /// Constructs a domain for constraint evaluation.
    pub fn constraint_domain(n_bits: usize) -> Self {
        assert!(n_bits > 0);
        Self {
            half_coset: Coset::new(CirclePointIndex::generator(), n_bits - 1),
        }
    }

    pub fn iter(&self) -> Chain<CosetIterator<CirclePoint>, CosetIterator<CirclePoint>> {
        self.half_coset
            .iter()
            .chain(self.half_coset.conjugate().iter())
    }

    pub fn iter_indices(
        &self,
    ) -> Chain<CosetIterator<CirclePointIndex>, CosetIterator<CirclePointIndex>> {
        self.half_coset
            .iter_indices()
            .chain(self.half_coset.conjugate().iter_indices())
    }

    pub fn len(&self) -> usize {
        self.half_coset.len() * 2
    }

    pub fn is_empty(&self) -> bool {
        false
    }

    pub fn n_bits(&self) -> usize {
        self.half_coset.n_bits + 1
    }

    pub fn at(&self, index: usize) -> CirclePoint {
        if index < self.half_coset.len() {
            self.half_coset.at(index)
        } else {
            self.half_coset
                .at(index - self.half_coset.len())
                .conjugate()
        }
    }

    pub fn find(&self, i: CirclePointIndex) -> Option<usize> {
        if let Some(d) = self.half_coset.find(i) {
            return Some(d);
        }
        if let Some(d) = self.half_coset.conjugate().find(i) {
            return Some(self.half_coset.len() + d);
        }
        None
    }
}

/// A coset of the form G_{2n} + <G_n>, where G_n is the generator of the
/// subgroup of order n. The ordering on this coset is G_2n + i * G_n.
/// These cosets can be used as a [CircleDomain], and be interpolated on.
/// Not that this changes the ordering on the coset to be like [CircleDomain],
/// which is G_2n + i * G_2n and then -G_2n -i * G_2n.
/// For example, the Xs below are a canonic coset with n_bits=3.
/// ```text
///    X O X
///  O       O
/// X         X
/// O         O
/// X         X
///  O       O
///    X O X
/// ```
#[derive(Copy, Clone, Debug, PartialEq, Eq)]
pub struct CanonicCoset {
    pub coset: Coset,
}

impl CanonicCoset {
    pub fn new(n_bits: usize) -> Self {
        assert!(n_bits > 0);
        Self {
            coset: Coset::odds(n_bits),
        }
    }

    /// Gets the full coset represented G_{2n} + <G_n>.
    pub fn coset(&self) -> Coset {
        self.coset
    }

    /// Gets half of the coset (its conjugate complements to the whole coset), G_{2n} + <G_{n/2}>
    pub fn half_coset(&self) -> Coset {
        Coset::half_odds(self.n_bits - 1)
    }

    /// Gets the [CircleDomain] representing the same point set (in another order).
    pub fn circle_domain(&self) -> CircleDomain {
        CircleDomain::new(Coset::half_odds(self.coset.n_bits - 1))
    }

<<<<<<< HEAD
    /// Gets a good [CircleDomain] for extension of a poly defined on this coset. The reason the
    /// domain looks like this is a bit more intricate, and not covered here.
=======
    /// Gets a good [CircleDomain] for extension of a poly defined on this coset.
    /// The reason the domain looks like this is a bit more intricate, and not covered here.
>>>>>>> e69654d4
    pub fn eval_domain(&self, eval_n_bits: usize) -> CircleDomain {
        assert!(eval_n_bits > self.coset.n_bits);
        // TODO(spapini): Document why this is like this.
        if eval_n_bits == self.coset.n_bits + 1 {
            return CircleDomain::new(Coset::new(
                CirclePointIndex::generator() + CirclePointIndex::subgroup_gen(eval_n_bits),
                eval_n_bits - 1,
            ));
        }
        CircleDomain::new(Coset::new(CirclePointIndex::generator(), eval_n_bits - 1))
    }

    pub fn n_bits(&self) -> usize {
        self.coset.n_bits
    }
}

impl Deref for CanonicCoset {
    type Target = Coset;

    fn deref(&self) -> &Self::Target {
        &self.coset
    }
}

pub trait Evaluation: Clone {
    fn get_at(&self, point_index: CirclePointIndex) -> Field;
}

/// An evaluation defined on a [CircleDomain].
/// The values are ordered according to the [CircleDomain] ordering.
#[derive(Clone, Debug)]
pub struct CircleEvaluation {
    pub domain: CircleDomain,
    pub values: Vec<Field>,
}

impl CircleEvaluation {
    pub fn new(domain: CircleDomain, values: Vec<Field>) -> Self {
        assert_eq!(domain.len(), values.len());
        Self { domain, values }
    }

    /// Creates a [CircleEvaluation] from values ordered according to
    /// [CanonicCoset]. For example, the canonic coset might look like this:
    ///   G_8, G_8 + G_4, G_8 + 2G_4, G_8 + 3G_4.
    /// The circle domain will be ordered like this:
    ///   G_8, G_8 + 2G_4, -G_8, -G_8 - 2G_4.
    pub fn new_canonical_ordered(coset: CanonicCoset, values: Vec<Field>) -> Self {
        let domain = coset.circle_domain();
        assert_eq!(values.len(), domain.len());
        let mut new_values = Vec::with_capacity(values.len());
        let half_len = 1 << (coset.n_bits - 1);
        for i in 0..half_len {
            new_values.push(values[i << 1]);
        }
        for i in 0..half_len {
            new_values.push(values[domain.len() - 1 - (i << 1)]);
        }
        Self {
            domain,
            values: new_values,
        }
    }

    /// Computes a minimal [CirclePoly] that evalutes to the same values as this evaluation.
    pub fn interpolate(self) -> CirclePoly {
        // Use CFFT to interpolate.
        let mut coset = self.domain.half_coset;
        let mut values = self.values;
        let (l, r) = values.split_at_mut(coset.len());
        for (i, p) in coset.iter().enumerate() {
            ibutterfly(&mut l[i], &mut r[i], p.y.inverse());
        }
        while coset.len() > 1 {
            for chunk in values.chunks_exact_mut(coset.len()) {
                let (l, r) = chunk.split_at_mut(coset.len() / 2);
                for (i, p) in coset.iter().take(coset.len() / 2).enumerate() {
                    ibutterfly(&mut l[i], &mut r[i], p.x.inverse());
                }
            }
            coset = coset.double();
        }

        // Divide all values by 2^n_bits.
        let inv = Field::from_u32_unchecked(self.domain.len() as u32).inverse();
        for val in &mut values {
            *val *= inv;
        }

        CirclePoly {
            bound_bits: self.domain.n_bits(),
            coeffs: values,
        }
    }
}

impl Evaluation for CircleEvaluation {
    fn get_at(&self, point_index: CirclePointIndex) -> Field {
        self.values[self.domain.find(point_index).expect("Not in domain")]
    }
}

/// A polynomial defined on a [CircleDomain].
#[derive(Clone, Debug)]
pub struct CirclePoly {
    /// log size of the number of coefficients.
    bound_bits: usize,
    /// Coefficients of the polynomial in the FFT basis.
    /// Note: These are not the coefficients of the polynomial in the standard
    /// monomial basis. The FFT basis is a tensor product of the twiddles:
    /// y, x, psi_x(x), psi_x^2(x), ..., psi_x^{bound_bits-2}(x).
    /// psi_x(x) := 2x^2 - 1.
    coeffs: Vec<Field>,
}

impl CirclePoly {
    pub fn new(bound_bits: usize, coeffs: Vec<Field>) -> Self {
        assert!(coeffs.len() == (1 << bound_bits));
        Self { bound_bits, coeffs }
    }

    pub fn eval_at_point(&self, point: CirclePoint) -> Field {
        let mut mults = vec![Field::one(), point.y];
        let mut x = point.x;
        for _ in 0..(self.bound_bits - 1) {
            mults.push(x);
            x = psi_x(x)
        }
        mults.reverse();

        let mut sum = Field::zero();
        for (i, val) in self.coeffs.iter().enumerate() {
            let mut cur_mult = Field::one();
            for (j, mult) in mults.iter().enumerate() {
                if i & (1 << j) != 0 {
                    cur_mult *= *mult;
                }
            }
            sum += *val * cur_mult;
        }
        sum
    }

    /// Evaluates the polynomial at all points in the domain.
    pub fn evaluate(self, domain: CircleDomain) -> CircleEvaluation {
        // Use CFFT to evaluate.
        let mut coset = domain.half_coset;
        let mut cosets = vec![];

        // TODO(spapini): extend better.
        assert!(domain.n_bits() >= self.bound_bits);
        let mut values = vec![Field::zero(); domain.len()];
        let jump_bits = domain.n_bits() - self.bound_bits;
        for (i, val) in self.coeffs.iter().enumerate() {
            values[i << jump_bits] = *val;
        }

        while coset.len() > 1 {
            cosets.push(coset);
            coset = coset.double();
        }
        for coset in cosets.iter().rev() {
            for chunk in values.chunks_exact_mut(coset.len()) {
                let (l, r) = chunk.split_at_mut(coset.len() / 2);
                for (i, p) in coset.iter().take(coset.len() / 2).enumerate() {
                    butterfly(&mut l[i], &mut r[i], p.x);
                }
            }
        }
        let coset = domain.half_coset;
        let (l, r) = values.split_at_mut(coset.len());
        for (i, p) in coset.iter().enumerate() {
            butterfly(&mut l[i], &mut r[i], p.y);
        }
        CircleEvaluation { domain, values }
    }
}

#[derive(Clone, Debug)]
pub struct PointSetEvaluation(BTreeMap<CirclePointIndex, Field>);

impl PointSetEvaluation {
    pub fn new(evaluations: BTreeMap<CirclePointIndex, Field>) -> Self {
        Self(evaluations)
    }
}

impl Evaluation for PointSetEvaluation {
    fn get_at(&self, point_index: CirclePointIndex) -> Field {
        *self
            .0
            .get(&point_index)
            .unwrap_or_else(|| panic!("Point not found in evaluation for {:?}", point_index))
    }
}

#[test]
fn test_circle_domain_iterator() {
    let domain = CircleDomain::constraint_domain(3);
    for (i, point) in domain.iter().enumerate() {
        if i < 4 {
            assert_eq!(
                point,
                (CirclePointIndex::generator() + CirclePointIndex::subgroup_gen(2) * i).to_point()
            );
        } else {
            assert_eq!(
                point,
                (-(CirclePointIndex::generator() + CirclePointIndex::subgroup_gen(2) * i))
                    .to_point()
            );
        }
    }
}

#[test]
fn test_interpolate_and_eval() {
    let domain = CircleDomain::constraint_domain(3);
    assert_eq!(domain.n_bits(), 3);
    let evaluation = CircleEvaluation::new(domain, (0..8).map(Field::from_u32_unchecked).collect());
    let poly = evaluation.clone().interpolate();
    let evaluation2 = poly.evaluate(domain);
    assert_eq!(evaluation.values, evaluation2.values);
}

#[test]
fn test_interpolate_canonic_eval() {
    let domain = CircleDomain::constraint_domain(3);
    assert_eq!(domain.n_bits(), 3);
    let evaluation = CircleEvaluation::new(domain, (0..8).map(Field::from_u32_unchecked).collect());
    let poly = evaluation.interpolate();
    for (i, point) in domain.iter().enumerate() {
        assert_eq!(
            poly.eval_at_point(point),
            Field::from_u32_unchecked(i as u32)
        );
    }
}

#[test]
fn test_interpolate_canonic() {
    let coset = CanonicCoset::new(3);
    let evaluation = CircleEvaluation::new_canonical_ordered(
        coset,
        (0..8).map(Field::from_u32_unchecked).collect(),
    );
    let poly = evaluation.interpolate();
    for (i, point) in Coset::odds(3).iter().enumerate() {
        assert_eq!(
            poly.eval_at_point(point),
            Field::from_u32_unchecked(i as u32)
        );
    }
}

#[test]
fn test_mixed_degree_example() {
    use crate::core::constraints::{EvalByEvaluation, PolyOracle};
    use crate::core::poly::circle::CanonicCoset;

    let n_bits = 4;

    // Compute domains.
    let domain0 = CanonicCoset::new(n_bits);
    let eval_domain0 = domain0.eval_domain(n_bits + 4);
    let domain1 = CanonicCoset::new(n_bits + 2);
    let eval_domain1 = domain1.eval_domain(n_bits + 3);
    let constraint_domain = CircleDomain::constraint_domain(n_bits + 1);

    // Compute values.
    let values1: Vec<_> = (0..(domain1.len() as u32))
        .map(Field::from_u32_unchecked)
        .collect();
    let values0: Vec<_> = values1[1..].iter().step_by(4).map(|x| *x * *x).collect();

    // Extend.
    let trace_eval0 = CircleEvaluation::new_canonical_ordered(domain0, values0);
    let eval0 = trace_eval0.interpolate().evaluate(eval_domain0);
    let trace_eval1 = CircleEvaluation::new_canonical_ordered(domain1, values1);
    let eval1 = trace_eval1.interpolate().evaluate(eval_domain1);

    // Compute constraint.
    let constraint_eval = CircleEvaluation::new(
        constraint_domain,
        constraint_domain
            .iter_indices()
            .map(|ind| {
                // The constraint is poly0(x+off0)^2 = poly1(x+off1).
                EvalByEvaluation {
                    offset: domain0.initial_index,
                    eval: &eval0,
                }
                .get_at(ind)
                .square()
                    - EvalByEvaluation {
                        offset: domain1.index_at(1),
                        eval: &eval1,
                    }
                    .get_at(ind)
                    .square()
            })
            .collect(),
    );
    // TODO(spapini): Check low degree.
    println!("{:?}", constraint_eval);
}<|MERGE_RESOLUTION|>--- conflicted
+++ resolved
@@ -1,9 +1,6 @@
-<<<<<<< HEAD
+use std::collections::BTreeMap;
 use std::iter::Chain;
 use std::ops::Deref;
-=======
-use std::{collections::BTreeMap, iter::Chain, ops::Deref};
->>>>>>> e69654d4
 
 use num_traits::{One, Zero};
 
@@ -124,13 +121,8 @@
         CircleDomain::new(Coset::half_odds(self.coset.n_bits - 1))
     }
 
-<<<<<<< HEAD
-    /// Gets a good [CircleDomain] for extension of a poly defined on this coset. The reason the
-    /// domain looks like this is a bit more intricate, and not covered here.
-=======
     /// Gets a good [CircleDomain] for extension of a poly defined on this coset.
     /// The reason the domain looks like this is a bit more intricate, and not covered here.
->>>>>>> e69654d4
     pub fn eval_domain(&self, eval_n_bits: usize) -> CircleDomain {
         assert!(eval_n_bits > self.coset.n_bits);
         // TODO(spapini): Document why this is like this.
