use std::ops::{Add, Div, Mul, Neg, Sub};

use num_traits::{One, Zero};

use super::fields::m31::M31;
use crate::math::egcd;

/// A point on the complex circle. Treaed as an additive group.
#[derive(Copy, Clone, Debug, PartialEq, Eq, PartialOrd, Ord, Hash)]
pub struct CirclePoint {
    pub x: M31,
    pub y: M31,
}

impl CirclePoint {
    pub fn zero() -> Self {
        Self {
            x: M31::one(),
            y: M31::zero(),
        }
    }

    pub fn double(&self) -> Self {
        *self + *self
    }

    pub fn order_bits(&self) -> usize {
        let mut res = 0;
        let mut cur = *self;
        while cur != Self::zero() {
            cur = cur.double();
            res += 1;
        }
        res
    }

    pub fn mul(&self, mut scalar: u64) -> CirclePoint {
        let mut res = Self::zero();
        let mut cur = *self;
        while scalar > 0 {
            if scalar & 1 == 1 {
                res = res + cur;
            }
            cur = cur.double();
            scalar >>= 1;
        }
        res
    }

    pub fn repeated_double(&self, n: usize) -> Self {
        let mut res = *self;
        for _ in 0..n {
            res = res.double();
        }
        res
    }

    pub fn conjugate(&self) -> CirclePoint {
        Self {
            x: self.x,
            y: -self.y,
        }
    }

    pub fn antipode(&self) -> CirclePoint {
        Self {
            x: -self.x,
            y: -self.y,
        }
    }
}

impl Add for CirclePoint {
    type Output = Self;

    fn add(self, rhs: Self) -> Self::Output {
        let x = self.x * rhs.x - self.y * rhs.y;
        let y = self.x * rhs.y + self.y * rhs.x;
        Self { x, y }
    }
}

impl Neg for CirclePoint {
    type Output = Self;

    fn neg(self) -> Self::Output {
        self.conjugate()
    }
}

impl Sub for CirclePoint {
    type Output = Self;

    fn sub(self, rhs: Self) -> Self::Output {
        self + (-rhs)
    }
}

pub const CIRCLE_GEN: CirclePoint = CirclePoint {
    x: M31::from_u32_unchecked(2),
    y: M31::from_u32_unchecked(1268011823),
};

pub const CIRCLE_ORDER_BITS: usize = 31;

<<<<<<< HEAD
/// Integer i that represent the circle point i * CIRCLE_GEN. Treated as an
/// additive ring modulo 1 << CURVE_ORDER_BITS.
#[derive(Copy, Clone, Debug, PartialEq, Eq)]
=======
/// Integer i that represent the circle point i * CIRCLE_GEN. Treated as an additive ring
/// modulo 1 << CURVE_ORDER_BITS.
#[derive(Copy, Clone, Debug, PartialEq, Eq, Ord, PartialOrd)]
>>>>>>> e69654d4
pub struct CirclePointIndex(pub usize);

impl CirclePointIndex {
    pub fn zero() -> Self {
        Self(0)
    }

    pub fn generator() -> Self {
        Self(1)
    }

    pub fn subgroup_gen(n_bits: usize) -> Self {
        assert!(n_bits <= CIRCLE_ORDER_BITS);
        Self(1 << (CIRCLE_ORDER_BITS - n_bits))
    }

    pub fn to_point(self) -> CirclePoint {
        CIRCLE_GEN.mul(self.0 as u64)
    }

    pub fn half(self) -> Self {
        assert!(self.0 & 1 == 0);
        Self(self.0 >> 1)
    }

    pub fn try_div(&self, rhs: CirclePointIndex) -> Option<usize> {
        // Find x s.t. x * rhs.0 = self.0 (mod CIRCLE_ORDER).
        let (s, _t, g) = egcd(rhs.0 as isize, 1 << CIRCLE_ORDER_BITS);
        if self.0 as isize % g != 0 {
            return None;
        }
        let res = s * self.0 as isize / g;
        let cap = (1 << CIRCLE_ORDER_BITS) / g;
        let res = ((res % cap) + cap) % cap;
        Some(res as usize)
    }
}

impl Add for CirclePointIndex {
    type Output = Self;

    fn add(self, rhs: Self) -> Self::Output {
        Self((self.0 + rhs.0) & ((1 << CIRCLE_ORDER_BITS) - 1))
    }
}

impl Sub for CirclePointIndex {
    type Output = Self;

    fn sub(self, rhs: Self) -> Self::Output {
        Self((self.0 + (1 << CIRCLE_ORDER_BITS) - rhs.0) & ((1 << CIRCLE_ORDER_BITS) - 1))
    }
}

impl Mul<usize> for CirclePointIndex {
    type Output = Self;

    fn mul(self, rhs: usize) -> Self::Output {
        Self((self.0 * rhs) & ((1 << CIRCLE_ORDER_BITS) - 1))
    }
}

impl Div for CirclePointIndex {
    type Output = usize;

    fn div(self, rhs: Self) -> Self::Output {
        self.try_div(rhs).unwrap()
    }
}

impl Neg for CirclePointIndex {
    type Output = Self;

    fn neg(self) -> Self::Output {
        Self((1 << CIRCLE_ORDER_BITS) - self.0)
    }
}

/// Represents the coset initial + \<step\>.
#[derive(Copy, Clone, Debug, PartialEq, Eq)]
pub struct Coset {
    pub initial_index: CirclePointIndex,
    pub initial: CirclePoint,
    pub step_size: CirclePointIndex,
    pub step: CirclePoint,
    pub n_bits: usize,
}

impl Coset {
    pub fn new(initial_index: CirclePointIndex, n_bits: usize) -> Self {
        assert!(n_bits <= CIRCLE_ORDER_BITS);
        let step_size = CirclePointIndex::subgroup_gen(n_bits);
        Self {
            initial_index,
            initial: initial_index.to_point(),
            step: step_size.to_point(),
            step_size,
            n_bits,
        }
    }

    /// Creates a coset of the form <G_n>.
    /// For example, for n=8, we get the point indices \[0,1,2,3,4,5,6,7\].
    pub fn subgroup(n_bits: usize) -> Self {
        Self::new(CirclePointIndex::zero(), n_bits)
    }

    /// Creates a coset of the form G_2n + \<G_n\>.
    /// For example, for n=8, we get the point indices \[1,3,5,7,9,11,13,15\].
    pub fn odds(n_bits: usize) -> Self {
        Self::new(CirclePointIndex::subgroup_gen(n_bits + 1), n_bits)
    }

    /// Creates a coset of the form G_4n + <G_n>.
    /// For example, for n=8, we get the point indices \[1,5,9,13,17,21,25,29\].
    /// Its conjugate will be \[3,7,11,15,19,23,27,31\].
    pub fn half_odds(n_bits: usize) -> Self {
        Self::new(CirclePointIndex::subgroup_gen(n_bits + 2), n_bits)
    }

    pub fn len(&self) -> usize {
        1 << self.n_bits
    }

    pub fn is_empty(&self) -> bool {
        self.len() == 0
    }

    pub fn iter(&self) -> CosetIterator<CirclePoint> {
        CosetIterator {
            cur: self.initial,
            step: self.step,
            remaining: self.len(),
        }
    }

    pub fn iter_indices(&self) -> CosetIterator<CirclePointIndex> {
        CosetIterator {
            cur: self.initial_index,
            step: self.step_size,
            remaining: self.len(),
        }
    }

    pub fn double(&self) -> Self {
        assert!(self.n_bits > 0);
        Self {
            initial_index: self.initial_index * 2,
            initial: self.initial.double(),
            step: self.step.double(),
            step_size: self.step_size * 2,
            n_bits: self.n_bits - 1,
        }
    }

    pub fn initial(&self) -> CirclePoint {
        CIRCLE_GEN.repeated_double(CIRCLE_ORDER_BITS - self.n_bits - 1)
    }

    pub fn index_at(&self, index: usize) -> CirclePointIndex {
        self.initial_index + self.step_size.mul(index)
    }

    pub fn at(&self, index: usize) -> CirclePoint {
        self.index_at(index).to_point()
    }

    pub fn shift(&self, shift_size: CirclePointIndex) -> Self {
        let initial_index = self.initial_index + shift_size;
        Self {
            initial_index,
            initial: initial_index.to_point(),
            ..*self
        }
    }

    /// Creates the conjugate coset: -initial -\<step\>.
    pub fn conjugate(&self) -> Self {
        let initial_index = -self.initial_index;
        let step_size = -self.step_size;
        Self {
            initial_index,
            initial: initial_index.to_point(),
            step_size,
            step: step_size.to_point(),
            n_bits: self.n_bits,
        }
    }

    pub fn find(&self, i: CirclePointIndex) -> Option<usize> {
        (i - self.initial_index).try_div(self.step_size)
    }
}

#[derive(Clone)]
pub struct CosetIterator<T: Add> {
    pub cur: T,
    pub step: T,
    pub remaining: usize,
}

impl<T: Add<Output = T> + Copy> Iterator for CosetIterator<T> {
    type Item = T;

    fn next(&mut self) -> Option<Self::Item> {
        if self.remaining == 0 {
            return None;
        }
        self.remaining -= 1;
        let res = self.cur;
        self.cur = self.cur + self.step;
        Some(res)
    }
}

#[test]
fn test_iterator() {
    let coset = Coset::new(CirclePointIndex(1), 3);
    let actual_indices: Vec<_> = coset.iter_indices().collect();
    let expected_indices = vec![
        CirclePointIndex(1),
        CirclePointIndex(1) + CirclePointIndex::subgroup_gen(3) * 1,
        CirclePointIndex(1) + CirclePointIndex::subgroup_gen(3) * 2,
        CirclePointIndex(1) + CirclePointIndex::subgroup_gen(3) * 3,
        CirclePointIndex(1) + CirclePointIndex::subgroup_gen(3) * 4,
        CirclePointIndex(1) + CirclePointIndex::subgroup_gen(3) * 5,
        CirclePointIndex(1) + CirclePointIndex::subgroup_gen(3) * 6,
        CirclePointIndex(1) + CirclePointIndex::subgroup_gen(3) * 7,
    ];
    assert_eq!(actual_indices, expected_indices);

    let actual_points = coset.iter().collect::<Vec<_>>();
    let expected_points: Vec<_> = expected_indices.iter().map(|i| i.to_point()).collect();
    assert_eq!(actual_points, expected_points);
}

#[test]
fn test_coset_is_half_coset_with_conjugate() {
    // TODO(andrew): make test module and move out imports
    use std::collections::BTreeSet;

    use crate::core::poly::circle::CanonicCoset;

    let canonic_coset = CanonicCoset::new(8);
    let coset_points = BTreeSet::from_iter(canonic_coset.coset().iter());

    let half_coset_points = BTreeSet::from_iter(canonic_coset.half_coset().iter());
    let half_coset_conjugate_points =
        BTreeSet::from_iter(canonic_coset.half_coset().conjugate().iter());

    assert!((&half_coset_points & &half_coset_conjugate_points).is_empty());
    assert_eq!(
        coset_points,
        &half_coset_points | &half_coset_conjugate_points
    )
}<|MERGE_RESOLUTION|>--- conflicted
+++ resolved
@@ -103,15 +103,9 @@
 
 pub const CIRCLE_ORDER_BITS: usize = 31;
 
-<<<<<<< HEAD
 /// Integer i that represent the circle point i * CIRCLE_GEN. Treated as an
 /// additive ring modulo 1 << CURVE_ORDER_BITS.
-#[derive(Copy, Clone, Debug, PartialEq, Eq)]
-=======
-/// Integer i that represent the circle point i * CIRCLE_GEN. Treated as an additive ring
-/// modulo 1 << CURVE_ORDER_BITS.
 #[derive(Copy, Clone, Debug, PartialEq, Eq, Ord, PartialOrd)]
->>>>>>> e69654d4
 pub struct CirclePointIndex(pub usize);
 
 impl CirclePointIndex {
