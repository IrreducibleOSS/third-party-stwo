#![allow(incomplete_features)]
#![feature(
    array_chunks,
    array_methods,
    array_try_from_fn,
    assert_matches,
    exact_size_is_empty,
<<<<<<< HEAD
    is_sorted,
    new_uninit,
    get_many_mut,
    int_roundings,
    slice_flatten,
    assert_matches,
    portable_simd,
    stdarch_x86_avx512,
=======
    generic_const_exprs,
    get_many_mut,
    int_roundings,
    is_sorted,
    iter_array_chunks,
    new_uninit,
    portable_simd,
    slice_first_last_chunk,
    slice_flatten,
    slice_group_by,
    slice_ptr_get,
    stdsimd
>>>>>>> 8c8b7444
)]
pub mod constraint_framework;
pub mod core;
pub mod examples;
pub mod math;<|MERGE_RESOLUTION|>--- conflicted
+++ resolved
@@ -5,16 +5,6 @@
     array_try_from_fn,
     assert_matches,
     exact_size_is_empty,
-<<<<<<< HEAD
-    is_sorted,
-    new_uninit,
-    get_many_mut,
-    int_roundings,
-    slice_flatten,
-    assert_matches,
-    portable_simd,
-    stdarch_x86_avx512,
-=======
     generic_const_exprs,
     get_many_mut,
     int_roundings,
@@ -27,7 +17,6 @@
     slice_group_by,
     slice_ptr_get,
     stdsimd
->>>>>>> 8c8b7444
 )]
 pub mod constraint_framework;
 pub mod core;
