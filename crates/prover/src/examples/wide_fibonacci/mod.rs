--- conflicted
+++ resolved
@@ -72,27 +72,9 @@
     use itertools::Itertools;
     use num_traits::{One, Zero};
 
-<<<<<<< HEAD
-    use super::component::{Input, WideFibAir, WideFibComponent, LOG_N_COLUMNS};
-    use super::constraint_eval::gen_trace;
-    use crate::core::air::accumulation::DomainEvaluationAccumulator;
-    use crate::core::air::{Component, ComponentProver, ComponentTrace};
-    use crate::core::backend::cpu::CpuCircleEvaluation;
-    use crate::core::backend::CpuBackend;
-    use crate::core::channel::{Blake2sChannel, Channel};
-    use crate::core::fields::m31::BaseField;
-    use crate::core::fields::qm31::SecureField;
-    use crate::core::fields::IntoSlice;
-    use crate::core::pcs::TreeVec;
-    use crate::core::poly::circle::CanonicCoset;
-    use crate::core::prover::DEFAULT_LOG_BLOWUP_FACTOR;
-    use crate::core::utils::{
-        bit_reverse, circle_domain_order_to_coset_order, shifted_secure_combination,
-=======
     use super::WideFibonacciEval;
     use crate::constraint_framework::{
         assert_constraints, AssertEvaluator, FrameworkEval, TraceLocationAllocator,
->>>>>>> 8c8b7444
     };
     use crate::core::air::Component;
     use crate::core::backend::simd::m31::{PackedBaseField, LOG_N_LANES};
@@ -248,21 +230,6 @@
                 .half_coset,
         );
 
-<<<<<<< HEAD
-        let trace_domain = CanonicCoset::new(component.log_column_size());
-        let trace = trace
-            .into_iter()
-            .map(|eval| CpuCircleEvaluation::new_canonical_ordered(trace_domain, eval))
-            .collect_vec();
-        let air = WideFibAir { component };
-        let prover_channel =
-            &mut Blake2sChannel::new(Blake2sHasher::hash(BaseField::into_slice(&[])));
-        let proof = commit_and_prove::<CpuBackend>(&air, prover_channel, trace, DEFAULT_LOG_BLOWUP_FACTOR).unwrap();
-
-        let verifier_channel =
-            &mut Blake2sChannel::new(Blake2sHasher::hash(BaseField::into_slice(&[])));
-        commit_and_verify(proof, &air, verifier_channel, DEFAULT_LOG_BLOWUP_FACTOR).unwrap();
-=======
         // Setup protocol.
         let prover_channel = &mut Poseidon252Channel::default();
         let commitment_scheme =
@@ -299,6 +266,5 @@
         let sizes = component.trace_log_degree_bounds();
         commitment_scheme.commit(proof.commitments[0], &sizes[0], verifier_channel);
         verify(&[&component], verifier_channel, commitment_scheme, proof).unwrap();
->>>>>>> 8c8b7444
     }
 }