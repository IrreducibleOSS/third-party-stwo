use std::iter::zip;

use itertools::Itertools;

use super::super::circle::CirclePoint;
use super::super::fields::qm31::SecureField;
<<<<<<< HEAD
use super::super::fri::{CirclePolyDegreeBound, FriConfig, FriVerifier};
use super::super::proof_of_work::ProofOfWork;
use super::super::prover::{
    LOG_LAST_LAYER_DEGREE_BOUND, N_QUERIES, PROOF_OF_WORK_BITS,
};
=======
use super::super::fri::{CirclePolyDegreeBound, FriVerifier};
>>>>>>> 8c8b7444
use super::quotients::{fri_answers, PointSample};
use super::utils::TreeVec;
use super::{CommitmentSchemeProof, PcsConfig};
use crate::core::channel::{Channel, MerkleChannel};
use crate::core::prover::VerificationError;
use crate::core::vcs::ops::MerkleHasher;
use crate::core::vcs::verifier::MerkleVerifier;
use crate::core::ColumnVec;

/// The verifier side of a FRI polynomial commitment scheme. See [super].
#[derive(Default)]
pub struct CommitmentSchemeVerifier<MC: MerkleChannel> {
    pub trees: TreeVec<MerkleVerifier<MC::H>>,
    pub config: PcsConfig,
}

impl<MC: MerkleChannel> CommitmentSchemeVerifier<MC> {
    pub fn new(config: PcsConfig) -> Self {
        Self {
            trees: TreeVec::default(),
            config,
        }
    }

    /// A [TreeVec<ColumnVec>] of the log sizes of each column in each commitment tree.
    fn column_log_sizes(&self) -> TreeVec<ColumnVec<u32>> {
        self.trees
            .as_ref()
            .map(|tree| tree.column_log_sizes.clone())
    }

    /// Reads a commitment from the prover.
    pub fn commit(
        &mut self,
        commitment: <MC::H as MerkleHasher>::Hash,
        log_sizes: &[u32],
<<<<<<< HEAD
        channel: &mut ProofChannel,
        log_blowup_factor: u32,
=======
        channel: &mut MC::C,
>>>>>>> 8c8b7444
    ) {
        MC::mix_root(channel, commitment);
        let extended_log_sizes = log_sizes
            .iter()
<<<<<<< HEAD
            .map(|&log_size| log_size + log_blowup_factor)
=======
            .map(|&log_size| log_size + self.config.fri_config.log_blowup_factor)
>>>>>>> 8c8b7444
            .collect();
        let verifier = MerkleVerifier::new(commitment, extended_log_sizes);
        self.trees.push(verifier);
    }

    pub fn verify_values(
        &self,
        sampled_points: TreeVec<ColumnVec<Vec<CirclePoint<SecureField>>>>,
<<<<<<< HEAD
        proof: CommitmentSchemeProof,
        channel: &mut ProofChannel,
        log_blowup_factor: u32,
=======
        proof: CommitmentSchemeProof<MC::H>,
        channel: &mut MC::C,
>>>>>>> 8c8b7444
    ) -> Result<(), VerificationError> {
        channel.mix_felts(&proof.sampled_values.clone().flatten_cols());
        let random_coeff = channel.draw_felt();

        let bounds = self
            .column_log_sizes()
            .zip_cols(&sampled_points)
            .map_cols(|(log_size, sampled_points)| {
<<<<<<< HEAD
                vec![CirclePolyDegreeBound::new(log_size - log_blowup_factor); sampled_points.len()]
=======
                vec![
                    CirclePolyDegreeBound::new(log_size - self.config.fri_config.log_blowup_factor);
                    sampled_points.len()
                ]
>>>>>>> 8c8b7444
            })
            .flatten_cols()
            .into_iter()
            .sorted()
            .rev()
            .dedup()
            .collect_vec();

        // FRI commitment phase on OODS quotients.
<<<<<<< HEAD
        let fri_config = FriConfig::new(LOG_LAST_LAYER_DEGREE_BOUND, log_blowup_factor, N_QUERIES);
        let mut fri_verifier = FriVerifier::commit(channel, fri_config, proof.fri_proof, bounds)?;
=======
        let mut fri_verifier =
            FriVerifier::<MC>::commit(channel, self.config.fri_config, proof.fri_proof, bounds)?;
>>>>>>> 8c8b7444

        // Verify proof of work.
        channel.mix_u64(proof.proof_of_work);
        if channel.trailing_zeros() < self.config.pow_bits {
            return Err(VerificationError::ProofOfWork);
        }

        // Get FRI query domains.
        let fri_query_domains = fri_verifier.column_query_positions(channel);

        // Verify merkle decommitments.
        self.trees
            .as_ref()
            .zip_eq(proof.decommitments)
            .zip_eq(proof.queried_values.clone())
            .map(|((tree, decommitment), queried_values)| {
                let queries = fri_query_domains
                    .iter()
                    .map(|(&log_size, domain)| (log_size, domain.flatten()))
                    .collect();
                tree.verify(queries, queried_values, decommitment)
            })
            .0
            .into_iter()
            .collect::<Result<_, _>>()?;

        // Answer FRI queries.
        let samples = sampled_points
            .zip_cols(proof.sampled_values)
            .map_cols(|(sampled_points, sampled_values)| {
                zip(sampled_points, sampled_values)
                    .map(|(point, value)| PointSample { point, value })
                    .collect_vec()
            })
            .flatten();

        let fri_answers = fri_answers(
            self.column_log_sizes().flatten().into_iter().collect(),
            &samples,
            random_coeff,
            fri_query_domains,
            &proof.queried_values.flatten(),
        )?;

        fri_verifier.decommit(fri_answers)?;
        Ok(())
    }
}<|MERGE_RESOLUTION|>--- conflicted
+++ resolved
@@ -4,15 +4,7 @@
 
 use super::super::circle::CirclePoint;
 use super::super::fields::qm31::SecureField;
-<<<<<<< HEAD
-use super::super::fri::{CirclePolyDegreeBound, FriConfig, FriVerifier};
-use super::super::proof_of_work::ProofOfWork;
-use super::super::prover::{
-    LOG_LAST_LAYER_DEGREE_BOUND, N_QUERIES, PROOF_OF_WORK_BITS,
-};
-=======
 use super::super::fri::{CirclePolyDegreeBound, FriVerifier};
->>>>>>> 8c8b7444
 use super::quotients::{fri_answers, PointSample};
 use super::utils::TreeVec;
 use super::{CommitmentSchemeProof, PcsConfig};
@@ -49,21 +41,12 @@
         &mut self,
         commitment: <MC::H as MerkleHasher>::Hash,
         log_sizes: &[u32],
-<<<<<<< HEAD
-        channel: &mut ProofChannel,
-        log_blowup_factor: u32,
-=======
         channel: &mut MC::C,
->>>>>>> 8c8b7444
     ) {
         MC::mix_root(channel, commitment);
         let extended_log_sizes = log_sizes
             .iter()
-<<<<<<< HEAD
-            .map(|&log_size| log_size + log_blowup_factor)
-=======
             .map(|&log_size| log_size + self.config.fri_config.log_blowup_factor)
->>>>>>> 8c8b7444
             .collect();
         let verifier = MerkleVerifier::new(commitment, extended_log_sizes);
         self.trees.push(verifier);
@@ -72,14 +55,8 @@
     pub fn verify_values(
         &self,
         sampled_points: TreeVec<ColumnVec<Vec<CirclePoint<SecureField>>>>,
-<<<<<<< HEAD
-        proof: CommitmentSchemeProof,
-        channel: &mut ProofChannel,
-        log_blowup_factor: u32,
-=======
         proof: CommitmentSchemeProof<MC::H>,
         channel: &mut MC::C,
->>>>>>> 8c8b7444
     ) -> Result<(), VerificationError> {
         channel.mix_felts(&proof.sampled_values.clone().flatten_cols());
         let random_coeff = channel.draw_felt();
@@ -88,14 +65,10 @@
             .column_log_sizes()
             .zip_cols(&sampled_points)
             .map_cols(|(log_size, sampled_points)| {
-<<<<<<< HEAD
-                vec![CirclePolyDegreeBound::new(log_size - log_blowup_factor); sampled_points.len()]
-=======
                 vec![
                     CirclePolyDegreeBound::new(log_size - self.config.fri_config.log_blowup_factor);
                     sampled_points.len()
                 ]
->>>>>>> 8c8b7444
             })
             .flatten_cols()
             .into_iter()
@@ -105,13 +78,8 @@
             .collect_vec();
 
         // FRI commitment phase on OODS quotients.
-<<<<<<< HEAD
-        let fri_config = FriConfig::new(LOG_LAST_LAYER_DEGREE_BOUND, log_blowup_factor, N_QUERIES);
-        let mut fri_verifier = FriVerifier::commit(channel, fri_config, proof.fri_proof, bounds)?;
-=======
         let mut fri_verifier =
             FriVerifier::<MC>::commit(channel, self.config.fri_config, proof.fri_proof, bounds)?;
->>>>>>> 8c8b7444
 
         // Verify proof of work.
         channel.mix_u64(proof.proof_of_work);
