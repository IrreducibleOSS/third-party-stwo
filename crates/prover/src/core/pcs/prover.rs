--- conflicted
+++ resolved
@@ -9,13 +9,6 @@
 use super::super::fields::qm31::SecureField;
 use super::super::fri::{FriProof, FriProver};
 use super::super::poly::BitReversedOrder;
-<<<<<<< HEAD
-use super::super::proof_of_work::{ProofOfWork, ProofOfWorkProof};
-use super::super::prover::{
-    LOG_LAST_LAYER_DEGREE_BOUND, N_QUERIES, PROOF_OF_WORK_BITS,
-};
-=======
->>>>>>> 8c8b7444
 use super::super::ColumnVec;
 use super::quotients::{compute_fri_quotients, PointSample};
 use super::utils::TreeVec;
@@ -90,14 +83,8 @@
     pub fn prove_values(
         &self,
         sampled_points: TreeVec<ColumnVec<Vec<CirclePoint<SecureField>>>>,
-<<<<<<< HEAD
-        channel: &mut ProofChannel,
-        log_blowup_factor: u32,
-    ) -> CommitmentSchemeProof {
-=======
         channel: &mut MC::C,
     ) -> CommitmentSchemeProof<MC::H> {
->>>>>>> 8c8b7444
         // Evaluate polynomials on open points.
         let span = span!(Level::INFO, "Evaluate columns out of domain").entered();
         let samples = self
@@ -128,10 +115,6 @@
         );
 
         // Run FRI commitment phase on the oods quotients.
-<<<<<<< HEAD
-        let fri_config = FriConfig::new(LOG_LAST_LAYER_DEGREE_BOUND, log_blowup_factor, N_QUERIES);
-=======
->>>>>>> 8c8b7444
         let fri_prover =
             FriProver::<B, MC>::commit(channel, self.config.fri_config, &quotients, self.twiddles);
 
