--- conflicted
+++ resolved
@@ -17,12 +17,7 @@
 use crate::core::pcs::quotients::{ColumnSampleBatch, QuotientOps};
 use crate::core::poly::circle::{CircleDomain, CircleEvaluation, PolyOps, SecureEvaluation};
 use crate::core::poly::BitReversedOrder;
-<<<<<<< HEAD
-use crate::core::prover::DEFAULT_LOG_BLOWUP_FACTOR;
-use crate::core::utils::{bit_reverse, bit_reverse_index};
-=======
 use crate::core::utils::bit_reverse;
->>>>>>> 8c8b7444
 
 pub struct QuotientConstants {
     pub line_coeffs: Vec<Vec<(SecureField, SecureField, SecureField)>>,
@@ -39,10 +34,6 @@
         log_blowup_factor: u32,
     ) -> SecureEvaluation<Self, BitReversedOrder> {
         // Split the domain into a subdomain and a shift coset.
-<<<<<<< HEAD
-        // TODO(spapini): Move to the caller when Columns support slices.
-        let (subdomain, mut subdomain_shifts) = domain.split(DEFAULT_LOG_BLOWUP_FACTOR);
-=======
         // TODO(andrew): Move to the caller when Columns support slices.
         let (subdomain, mut subdomain_shifts) = domain.split(log_blowup_factor);
         if subdomain.log_size() < LOG_N_LANES + 2 {
@@ -64,7 +55,6 @@
                 SecureColumnByCoords::from_iter(eval.values.to_vec()),
             );
         }
->>>>>>> 8c8b7444
 
         // Bit reverse the shifts.
         // Since we traverse the domain in bit-reversed order, we need bit-reverse the shifts.
@@ -284,10 +274,6 @@
     use crate::core::pcs::quotients::{ColumnSampleBatch, QuotientOps};
     use crate::core::poly::circle::{CanonicCoset, CircleEvaluation};
     use crate::core::poly::BitReversedOrder;
-<<<<<<< HEAD
-    use crate::core::prover::DEFAULT_LOG_BLOWUP_FACTOR;
-=======
->>>>>>> 8c8b7444
     use crate::qm31;
 
     #[test]
